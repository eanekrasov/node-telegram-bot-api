[![Build Status](https://travis-ci.org/yagop/node-telegram-bot-api.svg?branch=master)](https://travis-ci.org/yagop/node-telegram-bot-api) [![Build status](https://ci.appveyor.com/api/projects/status/ujko6bsum3g5msjh/branch/master?svg=true)](https://ci.appveyor.com/project/yagop/node-telegram-bot-api/branch/master) [![Coverage Status](https://coveralls.io/repos/yagop/node-telegram-bot-api/badge.svg?branch=master)](https://coveralls.io/r/yagop/node-telegram-bot-api?branch=master) [![bitHound Score](https://www.bithound.io/github/yagop/node-telegram-bot-api/badges/score.svg)](https://www.bithound.io/github/yagop/node-telegram-bot-api) [![https://telegram.me/node_telegram_bot_api](https://img.shields.io/badge/💬 Telegram-node__telegram__bot__api-blue.svg)](https://telegram.me/node_telegram_bot_api) [![https://telegram.me/Yago_Perez](https://img.shields.io/badge/💬 Telegram-Yago__Perez-blue.svg)](https://telegram.me/Yago_Perez)

Node.js module to interact with official [Telegram Bot API](https://core.telegram.org/bots/api). A bot token is needed, to obtain one, talk to [@botfather](https://telegram.me/BotFather) and create a new bot.

```sh
npm install node-telegram-bot-api
```

```js
var TelegramBot = require('node-telegram-bot-api');

var token = 'YOUR_TELEGRAM_BOT_TOKEN';
// Setup polling way
var bot = new TelegramBot(token, {polling: true});

// Matches /echo [whatever]
bot.onText(/\/echo (.+)/, function (msg, match) {
  var fromId = msg.from.id;
  var resp = match[1];
  bot.sendMessage(fromId, resp);
});

// Any kind of message
bot.on('message', function (msg) {
  var chatId = msg.chat.id;
  // photo can be: a file path, a stream or a Telegram file_id
  var photo = 'cats.png';
  bot.sendPhoto(chatId, photo, {caption: 'Lovely kittens'});
});
```

There are some other examples on [examples](https://github.com/yagop/node-telegram-bot-api/tree/master/examples).

### Events
Every time TelegramBot receives a message, it emits a `message`. Depending on which  [message](https://core.telegram.org/bots/api#message) was received, emits an event from this ones: `text`, `audio`, `document`, `photo`, `sticker`, `video`, `voice`, `contact`, `location`, `new_chat_participant`, `left_chat_participant`, `new_chat_title`, `new_chat_photo`, `delete_chat_photo`, `group_chat_created`. Its much better to listen a specific event rather than a `message` in order to stay safe from the content.
TelegramBot emits `callback_query` when receives a [Callback Query](https://core.telegram.org/bots/api#callbackquery).
TelegramBot emits `inline_query` when receives an [Inline Query](https://core.telegram.org/bots/api#inlinequery) and `chosen_inline_result` when receives a [ChosenInlineResult](https://core.telegram.org/bots/api#choseninlineresult). Bot must be enabled on [inline mode](https://core.telegram.org/bots/api#inline-mode)
* * *

### WebHooks

Telegram only supports HTTPS connections to WebHooks, in order to set a WebHook a private key file and public certificate must be used. Since August 29, 2015 Telegram supports self signed ones, to generate them:
```bash
# Our private cert will be key.pem, keep in private this file.
openssl genrsa -out key.pem 2048
# Our public certificate will be crt.pem
openssl req -new -sha256 -key key.pem -out crt.pem
```
Once they are generated, the `crt.pem` can be provided to `telegramBot.setWebHook(url, crt)` as `crt`.

## API Reference
<a name="TelegramBot"></a>

## TelegramBot
TelegramBot

**Kind**: global class  
**See**: https://core.telegram.org/bots/api  

* [TelegramBot](#TelegramBot)
    * [new TelegramBot(token, [options])](#new_TelegramBot_new)
    * [.stopPolling()](#TelegramBot+stopPolling) ⇒ <code>Promise</code>
    * [.getMe()](#TelegramBot+getMe) ⇒ <code>Promise</code>
    * [.setWebHook(url, [cert])](#TelegramBot+setWebHook)
    * [.getUpdates([timeout], [limit], [offset])](#TelegramBot+getUpdates) ⇒ <code>Promise</code>
    * [.sendMessage(chatId, text, [options])](#TelegramBot+sendMessage) ⇒ <code>Promise</code>
    * [.answerInlineQuery(inlineQueryId, results, [options])](#TelegramBot+answerInlineQuery) ⇒ <code>Promise</code>
    * [.forwardMessage(chatId, fromChatId, messageId)](#TelegramBot+forwardMessage) ⇒ <code>Promise</code>
    * [.sendPhoto(chatId, photo, [options])](#TelegramBot+sendPhoto) ⇒ <code>Promise</code>
    * [.sendAudio(chatId, audio, [options])](#TelegramBot+sendAudio) ⇒ <code>Promise</code>
    * [.sendDocument(chatId, doc, [options], [fileOpts])](#TelegramBot+sendDocument) ⇒ <code>Promise</code>
    * [.sendSticker(chatId, sticker, [options])](#TelegramBot+sendSticker) ⇒ <code>Promise</code>
    * [.sendVideo(chatId, video, [options])](#TelegramBot+sendVideo) ⇒ <code>Promise</code>
    * [.sendVoice(chatId, voice, [options])](#TelegramBot+sendVoice) ⇒ <code>Promise</code>
    * [.sendChatAction(chatId, action)](#TelegramBot+sendChatAction) ⇒ <code>Promise</code>
    * [.kickChatMember(chatId, userId)](#TelegramBot+kickChatMember) ⇒ <code>Promise</code>
    * [.unbanChatMember(chatId, userId)](#TelegramBot+unbanChatMember) ⇒ <code>Promise</code>
    * [.answerCallbackQuery(callbackQueryId, text, showAlert, [options])](#TelegramBot+answerCallbackQuery) ⇒ <code>Promise</code>
    * [.editMessageText(text, [options])](#TelegramBot+editMessageText) ⇒ <code>Promise</code>
    * [.editMessageCaption(caption, [options])](#TelegramBot+editMessageCaption) ⇒ <code>Promise</code>
    * [.editMessageReplyMarkup(replyMarkup, [options])](#TelegramBot+editMessageReplyMarkup) ⇒ <code>Promise</code>
    * [.getUserProfilePhotos(userId, [offset], [limit])](#TelegramBot+getUserProfilePhotos) ⇒ <code>Promise</code>
    * [.sendLocation(chatId, latitude, longitude, [options])](#TelegramBot+sendLocation) ⇒ <code>Promise</code>
    * [.sendVenue(chatId, latitude, longitude, title, address, [options])](#TelegramBot+sendVenue) ⇒ <code>Promise</code>
    * [.getFile(fileId)](#TelegramBot+getFile) ⇒ <code>Promise</code>
    * [.getFileLink(fileId)](#TelegramBot+getFileLink) ⇒ <code>Promise</code>
    * [.downloadFile(fileId, downloadDir)](#TelegramBot+downloadFile) ⇒ <code>Promise</code>
    * [.onText(regexp, callback)](#TelegramBot+onText)
    * [.onReplyToMessage(chatId, messageId, callback)](#TelegramBot+onReplyToMessage)
<<<<<<< HEAD
    * [.getChat(chatId)](#TelegramBot+getChat) ⇒ <code>Promise</code>
    * [.getChatAdministrators(chatId)](#TelegramBot+getChatAdministrators) ⇒ <code>Promise</code>
    * [.getChatMembersCount(chatId)](#TelegramBot+getChatMembersCount) ⇒ <code>Promise</code>
    * [.getChatMember(chatId, userId)](#TelegramBot+getChatMember) ⇒ <code>Promise</code>
    * [.leaveChat(chatId)](#TelegramBot+leaveChat) ⇒ <code>Promise</code>
=======
    * [.sendGame(chatId, gameShortName, [options])](#TelegramBot+sendGame) ⇒ <code>Promise</code>
    * [.setGameScore(userId, score, [options])](#TelegramBot+setGameScore) ⇒ <code>Promise</code>
>>>>>>> 3a4e3cd7

<a name="new_TelegramBot_new"></a>

### new TelegramBot(token, [options])
Both request method to obtain messages are implemented. To use standard polling, set `polling: true`
on `options`. Notice that [webHook](https://core.telegram.org/bots/api#setwebhook) will need a SSL certificate.
Emits `message` when a message arrives.


| Param | Type | Default | Description |
| --- | --- | --- | --- |
| token | <code>String</code> |  | Bot Token |
| [options] | <code>Object</code> |  |  |
| [options.polling] | <code>Boolean</code> &#124; <code>Object</code> | <code>false</code> | Set true to enable polling or set options |
| [options.polling.timeout] | <code>String</code> &#124; <code>Number</code> | <code>10</code> | Polling time in seconds |
| [options.polling.interval] | <code>String</code> &#124; <code>Number</code> | <code>2000</code> | Interval between requests in miliseconds |
| [options.webHook] | <code>Boolean</code> &#124; <code>Object</code> | <code>false</code> | Set true to enable WebHook or set options |
| [options.webHook.key] | <code>String</code> |  | PEM private key to webHook server. |
| [options.webHook.cert] | <code>String</code> |  | PEM certificate (public) to webHook server. |

<a name="TelegramBot+stopPolling"></a>

### telegramBot.stopPolling() ⇒ <code>Promise</code>
Stops polling after the last polling request resolves

**Kind**: instance method of <code>[TelegramBot](#TelegramBot)</code>  
**Returns**: <code>Promise</code> - promise Promise, of last polling request  
<a name="TelegramBot+getMe"></a>

### telegramBot.getMe() ⇒ <code>Promise</code>
Returns basic information about the bot in form of a `User` object.

**Kind**: instance method of <code>[TelegramBot](#TelegramBot)</code>  
**See**: https://core.telegram.org/bots/api#getme  
<a name="TelegramBot+setWebHook"></a>

### telegramBot.setWebHook(url, [cert])
Specify an url to receive incoming updates via an outgoing webHook.

**Kind**: instance method of <code>[TelegramBot](#TelegramBot)</code>  
**See**: https://core.telegram.org/bots/api#setwebhook  

| Param | Type | Description |
| --- | --- | --- |
| url | <code>String</code> | URL where Telegram will make HTTP Post. Leave empty to delete webHook. |
| [cert] | <code>String</code> &#124; <code>stream.Stream</code> | PEM certificate key (public). |

<a name="TelegramBot+getUpdates"></a>

### telegramBot.getUpdates([timeout], [limit], [offset]) ⇒ <code>Promise</code>
Use this method to receive incoming updates using long polling

**Kind**: instance method of <code>[TelegramBot](#TelegramBot)</code>  
**Returns**: <code>Promise</code> - Updates  
**See**: https://core.telegram.org/bots/api#getupdates  

| Param | Type | Description |
| --- | --- | --- |
| [timeout] | <code>Number</code> &#124; <code>String</code> | Timeout in seconds for long polling. |
| [limit] | <code>Number</code> &#124; <code>String</code> | Limits the number of updates to be retrieved. |
| [offset] | <code>Number</code> &#124; <code>String</code> | Identifier of the first update to be returned. |

<a name="TelegramBot+sendMessage"></a>

### telegramBot.sendMessage(chatId, text, [options]) ⇒ <code>Promise</code>
Send text message.

**Kind**: instance method of <code>[TelegramBot](#TelegramBot)</code>  
**See**: https://core.telegram.org/bots/api#sendmessage  

| Param | Type | Description |
| --- | --- | --- |
| chatId | <code>Number</code> &#124; <code>String</code> | Unique identifier for the message recipient |
| text | <code>String</code> | Text of the message to be sent |
| [options] | <code>Object</code> | Additional Telegram query options |

<a name="TelegramBot+answerInlineQuery"></a>

### telegramBot.answerInlineQuery(inlineQueryId, results, [options]) ⇒ <code>Promise</code>
Send answers to an inline query.

**Kind**: instance method of <code>[TelegramBot](#TelegramBot)</code>  
**See**: https://core.telegram.org/bots/api#answerinlinequery  

| Param | Type | Description |
| --- | --- | --- |
| inlineQueryId | <code>String</code> | Unique identifier of the query |
| results | <code>Array.&lt;InlineQueryResult&gt;</code> | An array of results for the inline query |
| [options] | <code>Object</code> | Additional Telegram query options |

<a name="TelegramBot+forwardMessage"></a>

### telegramBot.forwardMessage(chatId, fromChatId, messageId) ⇒ <code>Promise</code>
Forward messages of any kind.

**Kind**: instance method of <code>[TelegramBot](#TelegramBot)</code>  

| Param | Type | Description |
| --- | --- | --- |
| chatId | <code>Number</code> &#124; <code>String</code> | Unique identifier for the message recipient |
| fromChatId | <code>Number</code> &#124; <code>String</code> | Unique identifier for the chat where the original message was sent |
| messageId | <code>Number</code> &#124; <code>String</code> | Unique message identifier |

<a name="TelegramBot+sendPhoto"></a>

### telegramBot.sendPhoto(chatId, photo, [options]) ⇒ <code>Promise</code>
Send photo

**Kind**: instance method of <code>[TelegramBot](#TelegramBot)</code>  
**See**: https://core.telegram.org/bots/api#sendphoto  

| Param | Type | Description |
| --- | --- | --- |
| chatId | <code>Number</code> &#124; <code>String</code> | Unique identifier for the message recipient |
| photo | <code>String</code> &#124; <code>stream.Stream</code> &#124; <code>Buffer</code> | A file path or a Stream. Can also be a `file_id` previously uploaded |
| [options] | <code>Object</code> | Additional Telegram query options |

<a name="TelegramBot+sendAudio"></a>

### telegramBot.sendAudio(chatId, audio, [options]) ⇒ <code>Promise</code>
Send audio

**Kind**: instance method of <code>[TelegramBot](#TelegramBot)</code>  
**See**: https://core.telegram.org/bots/api#sendaudio  

| Param | Type | Description |
| --- | --- | --- |
| chatId | <code>Number</code> &#124; <code>String</code> | Unique identifier for the message recipient |
| audio | <code>String</code> &#124; <code>stream.Stream</code> &#124; <code>Buffer</code> | A file path, Stream or Buffer. Can also be a `file_id` previously uploaded. |
| [options] | <code>Object</code> | Additional Telegram query options |

<a name="TelegramBot+sendDocument"></a>

### telegramBot.sendDocument(chatId, doc, [options], [fileOpts]) ⇒ <code>Promise</code>
Send Document

**Kind**: instance method of <code>[TelegramBot](#TelegramBot)</code>  
**See**: https://core.telegram.org/bots/api#sendDocument  

| Param | Type | Description |
| --- | --- | --- |
| chatId | <code>Number</code> &#124; <code>String</code> | Unique identifier for the message recipient |
| doc | <code>String</code> &#124; <code>stream.Stream</code> &#124; <code>Buffer</code> | A file path, Stream or Buffer. Can also be a `file_id` previously uploaded. |
| [options] | <code>Object</code> | Additional Telegram query options |
| [fileOpts] | <code>Object</code> | Optional file related meta-data |

<a name="TelegramBot+sendSticker"></a>

### telegramBot.sendSticker(chatId, sticker, [options]) ⇒ <code>Promise</code>
Send .webp stickers.

**Kind**: instance method of <code>[TelegramBot](#TelegramBot)</code>  
**See**: https://core.telegram.org/bots/api#sendsticker  

| Param | Type | Description |
| --- | --- | --- |
| chatId | <code>Number</code> &#124; <code>String</code> | Unique identifier for the message recipient |
| sticker | <code>String</code> &#124; <code>stream.Stream</code> &#124; <code>Buffer</code> | A file path, Stream or Buffer. Can also be a `file_id` previously uploaded. Stickers are WebP format files. |
| [options] | <code>Object</code> | Additional Telegram query options |

<a name="TelegramBot+sendVideo"></a>

### telegramBot.sendVideo(chatId, video, [options]) ⇒ <code>Promise</code>
Use this method to send video files, Telegram clients support mp4 videos (other formats may be sent as Document).

**Kind**: instance method of <code>[TelegramBot](#TelegramBot)</code>  
**See**: https://core.telegram.org/bots/api#sendvideo  

| Param | Type | Description |
| --- | --- | --- |
| chatId | <code>Number</code> &#124; <code>String</code> | Unique identifier for the message recipient |
| video | <code>String</code> &#124; <code>stream.Stream</code> &#124; <code>Buffer</code> | A file path or Stream. Can also be a `file_id` previously uploaded. |
| [options] | <code>Object</code> | Additional Telegram query options |

<a name="TelegramBot+sendVoice"></a>

### telegramBot.sendVoice(chatId, voice, [options]) ⇒ <code>Promise</code>
Send voice

**Kind**: instance method of <code>[TelegramBot](#TelegramBot)</code>  
**See**: https://core.telegram.org/bots/api#sendvoice  

| Param | Type | Description |
| --- | --- | --- |
| chatId | <code>Number</code> &#124; <code>String</code> | Unique identifier for the message recipient |
| voice | <code>String</code> &#124; <code>stream.Stream</code> &#124; <code>Buffer</code> | A file path, Stream or Buffer. Can also be a `file_id` previously uploaded. |
| [options] | <code>Object</code> | Additional Telegram query options |

<a name="TelegramBot+sendChatAction"></a>

### telegramBot.sendChatAction(chatId, action) ⇒ <code>Promise</code>
Send chat action.
`typing` for text messages,
`upload_photo` for photos, `record_video` or `upload_video` for videos,
`record_audio` or `upload_audio` for audio files, `upload_document` for general files,
`find_location` for location data.

**Kind**: instance method of <code>[TelegramBot](#TelegramBot)</code>  
**See**: https://core.telegram.org/bots/api#sendchataction  

| Param | Type | Description |
| --- | --- | --- |
| chatId | <code>Number</code> &#124; <code>String</code> | Unique identifier for the message recipient |
| action | <code>String</code> | Type of action to broadcast. |

<a name="TelegramBot+kickChatMember"></a>

### telegramBot.kickChatMember(chatId, userId) ⇒ <code>Promise</code>
Use this method to kick a user from a group or a supergroup.
In the case of supergroups, the user will not be able to return
to the group on their own using invite links, etc., unless unbanned
first. The bot must be an administrator in the group for this to work.
Returns True on success.

**Kind**: instance method of <code>[TelegramBot](#TelegramBot)</code>  
**See**: https://core.telegram.org/bots/api#kickchatmember  

| Param | Type | Description |
| --- | --- | --- |
| chatId | <code>Number</code> &#124; <code>String</code> | Unique identifier for the target group or username of the target supergroup |
| userId | <code>String</code> | Unique identifier of the target user |

<a name="TelegramBot+unbanChatMember"></a>

### telegramBot.unbanChatMember(chatId, userId) ⇒ <code>Promise</code>
Use this method to unban a previously kicked user in a supergroup.
The user will not return to the group automatically, but will be
able to join via link, etc. The bot must be an administrator in
the group for this to work. Returns True on success.

**Kind**: instance method of <code>[TelegramBot](#TelegramBot)</code>  
**See**: https://core.telegram.org/bots/api#unbanchatmember  

| Param | Type | Description |
| --- | --- | --- |
| chatId | <code>Number</code> &#124; <code>String</code> | Unique identifier for the target group or username of the target supergroup |
| userId | <code>String</code> | Unique identifier of the target user |

<a name="TelegramBot+answerCallbackQuery"></a>

### telegramBot.answerCallbackQuery(callbackQueryId, text, showAlert, [options]) ⇒ <code>Promise</code>
Use this method to send answers to callback queries sent from
inline keyboards. The answer will be displayed to the user as
a notification at the top of the chat screen or as an alert.
On success, True is returned.

**Kind**: instance method of <code>[TelegramBot](#TelegramBot)</code>  
**See**: https://core.telegram.org/bots/api#answercallbackquery  

| Param | Type | Description |
| --- | --- | --- |
| callbackQueryId | <code>Number</code> &#124; <code>String</code> | Unique identifier for the query to be answered |
| text | <code>String</code> | Text of the notification. If not specified, nothing will be shown to the user |
| showAlert | <code>Boolean</code> | Whether to show an alert or a notification at the top of the screen |
| [options] | <code>Object</code> | Additional Telegram query options |

<a name="TelegramBot+editMessageText"></a>

### telegramBot.editMessageText(text, [options]) ⇒ <code>Promise</code>
Use this method to edit text messages sent by the bot or via
the bot (for inline bots). On success, the edited Message is
returned.

Note that you must provide one of chat_id, message_id, or
inline_message_id in your request.

**Kind**: instance method of <code>[TelegramBot](#TelegramBot)</code>  
**See**: https://core.telegram.org/bots/api#editmessagetext  

| Param | Type | Description |
| --- | --- | --- |
| text | <code>String</code> | New text of the message |
| [options] | <code>Object</code> | Additional Telegram query options (provide either one of chat_id, message_id, or inline_message_id here) |

<a name="TelegramBot+editMessageCaption"></a>

### telegramBot.editMessageCaption(caption, [options]) ⇒ <code>Promise</code>
Use this method to edit captions of messages sent by the
bot or via the bot (for inline bots). On success, the
edited Message is returned.

Note that you must provide one of chat_id, message_id, or
inline_message_id in your request.

**Kind**: instance method of <code>[TelegramBot](#TelegramBot)</code>  
**See**: https://core.telegram.org/bots/api#editmessagecaption  

| Param | Type | Description |
| --- | --- | --- |
| caption | <code>String</code> | New caption of the message |
| [options] | <code>Object</code> | Additional Telegram query options (provide either one of chat_id, message_id, or inline_message_id here) |

<a name="TelegramBot+editMessageReplyMarkup"></a>

### telegramBot.editMessageReplyMarkup(replyMarkup, [options]) ⇒ <code>Promise</code>
Use this method to edit only the reply markup of messages
sent by the bot or via the bot (for inline bots).
On success, the edited Message is returned.

Note that you must provide one of chat_id, message_id, or
inline_message_id in your request.

**Kind**: instance method of <code>[TelegramBot](#TelegramBot)</code>  
**See**: https://core.telegram.org/bots/api#editmessagetext  

| Param | Type | Description |
| --- | --- | --- |
| replyMarkup | <code>Object</code> | A JSON-serialized object for an inline keyboard. |
| [options] | <code>Object</code> | Additional Telegram query options (provide either one of chat_id, message_id, or inline_message_id here) |

<a name="TelegramBot+getUserProfilePhotos"></a>

### telegramBot.getUserProfilePhotos(userId, [offset], [limit]) ⇒ <code>Promise</code>
Use this method to get a list of profile pictures for a user.
Returns a [UserProfilePhotos](https://core.telegram.org/bots/api#userprofilephotos) object.

**Kind**: instance method of <code>[TelegramBot](#TelegramBot)</code>  
**See**: https://core.telegram.org/bots/api#getuserprofilephotos  

| Param | Type | Description |
| --- | --- | --- |
| userId | <code>Number</code> &#124; <code>String</code> | Unique identifier of the target user |
| [offset] | <code>Number</code> | Sequential number of the first photo to be returned. By default, all photos are returned. |
| [limit] | <code>Number</code> | Limits the number of photos to be retrieved. Values between 1—100 are accepted. Defaults to 100. |

<a name="TelegramBot+sendLocation"></a>

### telegramBot.sendLocation(chatId, latitude, longitude, [options]) ⇒ <code>Promise</code>
Send location.
Use this method to send point on the map.

**Kind**: instance method of <code>[TelegramBot](#TelegramBot)</code>  
**See**: https://core.telegram.org/bots/api#sendlocation  

| Param | Type | Description |
| --- | --- | --- |
| chatId | <code>Number</code> &#124; <code>String</code> | Unique identifier for the message recipient |
| latitude | <code>Float</code> | Latitude of location |
| longitude | <code>Float</code> | Longitude of location |
| [options] | <code>Object</code> | Additional Telegram query options |

<a name="TelegramBot+sendVenue"></a>

### telegramBot.sendVenue(chatId, latitude, longitude, title, address, [options]) ⇒ <code>Promise</code>
Send venue.
Use this method to send information about a venue.

**Kind**: instance method of <code>[TelegramBot](#TelegramBot)</code>  
**See**: https://core.telegram.org/bots/api#sendvenue  

| Param | Type | Description |
| --- | --- | --- |
| chatId | <code>Number</code> &#124; <code>String</code> | Unique identifier for the message recipient |
| latitude | <code>Float</code> | Latitude of location |
| longitude | <code>Float</code> | Longitude of location |
| title | <code>String</code> | Name of the venue |
| address | <code>String</code> | Address of the venue |
| [options] | <code>Object</code> | Additional Telegram query options |

<a name="TelegramBot+getFile"></a>

### telegramBot.getFile(fileId) ⇒ <code>Promise</code>
Get file.
Use this method to get basic info about a file and prepare it for downloading.
Attention: link will be valid for 1 hour.

**Kind**: instance method of <code>[TelegramBot](#TelegramBot)</code>  
**See**: https://core.telegram.org/bots/api#getfile  

| Param | Type | Description |
| --- | --- | --- |
| fileId | <code>String</code> | File identifier to get info about |

<a name="TelegramBot+getFileLink"></a>

### telegramBot.getFileLink(fileId) ⇒ <code>Promise</code>
Get link for file.
Use this method to get link for file for subsequent use.
Attention: link will be valid for 1 hour.

This method is a sugar extension of the (getFile)[#getfilefileid] method,
which returns just path to file on remote server (you will have to manually build full uri after that).

**Kind**: instance method of <code>[TelegramBot](#TelegramBot)</code>  
**Returns**: <code>Promise</code> - promise Promise which will have *fileURI* in resolve callback  
**See**: https://core.telegram.org/bots/api#getfile  

| Param | Type | Description |
| --- | --- | --- |
| fileId | <code>String</code> | File identifier to get info about |

<a name="TelegramBot+downloadFile"></a>

### telegramBot.downloadFile(fileId, downloadDir) ⇒ <code>Promise</code>
Downloads file in the specified folder.
This is just a sugar for (getFile)[#getfilefiled] method

**Kind**: instance method of <code>[TelegramBot](#TelegramBot)</code>  
**Returns**: <code>Promise</code> - promise Promise, which will have *filePath* of downloaded file in resolve callback  

| Param | Type | Description |
| --- | --- | --- |
| fileId | <code>String</code> | File identifier to get info about |
| downloadDir | <code>String</code> | Absolute path to the folder in which file will be saved |

<a name="TelegramBot+onText"></a>

### telegramBot.onText(regexp, callback)
Register a RegExp to test against an incomming text message.

**Kind**: instance method of <code>[TelegramBot](#TelegramBot)</code>  

| Param | Type | Description |
| --- | --- | --- |
| regexp | <code>RegExp</code> | RegExp to be executed with `exec`. |
| callback | <code>function</code> | Callback will be called with 2 parameters, the `msg` and the result of executing `regexp.exec` on message text. |

<a name="TelegramBot+onReplyToMessage"></a>

### telegramBot.onReplyToMessage(chatId, messageId, callback)
Register a reply to wait for a message response.

**Kind**: instance method of <code>[TelegramBot](#TelegramBot)</code>  

| Param | Type | Description |
| --- | --- | --- |
| chatId | <code>Number</code> &#124; <code>String</code> | The chat id where the message cames from. |
| messageId | <code>Number</code> &#124; <code>String</code> | The message id to be replied. |
| callback | <code>function</code> | Callback will be called with the reply message. |

<<<<<<< HEAD
<a name="TelegramBot+getChat"></a>

### telegramBot.getChat(chatId) ⇒ <code>Promise</code>
Use this method to get up to date information about the chat
(current name of the user for one-on-one conversations, current
username of a user, group or channel, etc.).

**Kind**: instance method of <code>[TelegramBot](#TelegramBot)</code>  
**See**: https://core.telegram.org/bots/api#getchat  

| Param | Type | Description |
| --- | --- | --- |
| chatId | <code>Number</code> &#124; <code>String</code> | Unique identifier for the target chat or username of the target supergroup or channel (in the format @channelusername) |

<a name="TelegramBot+getChatAdministrators"></a>

### telegramBot.getChatAdministrators(chatId) ⇒ <code>Promise</code>
Returns the administrators in a chat in form of an Array of `ChatMember` objects.

**Kind**: instance method of <code>[TelegramBot](#TelegramBot)</code>  
**See**: https://core.telegram.org/bots/api#getchatadministrators  

| Param | Type | Description |
| --- | --- | --- |
| chatId | <code>Number</code> &#124; <code>String</code> | Unique identifier for the target group or username of the target supergroup |

<a name="TelegramBot+getChatMembersCount"></a>

### telegramBot.getChatMembersCount(chatId) ⇒ <code>Promise</code>
Use this method to get the number of members in a chat.

**Kind**: instance method of <code>[TelegramBot](#TelegramBot)</code>  
**See**: https://core.telegram.org/bots/api#getchatmemberscount  

| Param | Type | Description |
| --- | --- | --- |
| chatId | <code>Number</code> &#124; <code>String</code> | Unique identifier for the target group or username of the target supergroup |

<a name="TelegramBot+getChatMember"></a>

### telegramBot.getChatMember(chatId, userId) ⇒ <code>Promise</code>
Use this method to get information about a member of a chat.

**Kind**: instance method of <code>[TelegramBot](#TelegramBot)</code>  
**See**: https://core.telegram.org/bots/api#getchatmember  

| Param | Type | Description |
| --- | --- | --- |
| chatId | <code>Number</code> &#124; <code>String</code> | Unique identifier for the target group or username of the target supergroup |
| userId | <code>String</code> | Unique identifier of the target user |

<a name="TelegramBot+leaveChat"></a>

### telegramBot.leaveChat(chatId) ⇒ <code>Promise</code>
Leave a group, supergroup or channel.

**Kind**: instance method of <code>[TelegramBot](#TelegramBot)</code>  
**See**: https://core.telegram.org/bots/api#leavechat  

| Param | Type | Description |
| --- | --- | --- |
| chatId | <code>Number</code> &#124; <code>String</code> | Unique identifier for the target group or username of the target supergroup (in the format @supergroupusername) |
=======
<a name="TelegramBot+sendGame"></a>

### telegramBot.sendGame(chatId, gameShortName, [options]) ⇒ <code>Promise</code>
Send game.

**Kind**: instance method of <code>[TelegramBot](#TelegramBot)</code>  
**See**: https://core.telegram.org/bots/api#sendgame  

| Param | Type | Description |
| --- | --- | --- |
| chatId | <code>Number</code> &#124; <code>String</code> | Unique identifier for the message recipient |
| gameShortName | <code>String</code> | name of the game to be sent. |
| [options] | <code>Object</code> | Additional Telegram query options |

<a name="TelegramBot+setGameScore"></a>

### telegramBot.setGameScore(userId, score, [options]) ⇒ <code>Promise</code>
Send new game score.

**Kind**: instance method of <code>[TelegramBot](#TelegramBot)</code>  
**See**: https://core.telegram.org/bots/api#sendgame  

| Param | Type | Description |
| --- | --- | --- |
| userId | <code>String</code> | Unique identifier of the target user |
| score | <code>Number</code> | New score value. |
| [options] | <code>Object</code> | Additional Telegram query options |
>>>>>>> 3a4e3cd7

* * *<|MERGE_RESOLUTION|>--- conflicted
+++ resolved
@@ -87,16 +87,13 @@
     * [.downloadFile(fileId, downloadDir)](#TelegramBot+downloadFile) ⇒ <code>Promise</code>
     * [.onText(regexp, callback)](#TelegramBot+onText)
     * [.onReplyToMessage(chatId, messageId, callback)](#TelegramBot+onReplyToMessage)
-<<<<<<< HEAD
     * [.getChat(chatId)](#TelegramBot+getChat) ⇒ <code>Promise</code>
     * [.getChatAdministrators(chatId)](#TelegramBot+getChatAdministrators) ⇒ <code>Promise</code>
     * [.getChatMembersCount(chatId)](#TelegramBot+getChatMembersCount) ⇒ <code>Promise</code>
     * [.getChatMember(chatId, userId)](#TelegramBot+getChatMember) ⇒ <code>Promise</code>
     * [.leaveChat(chatId)](#TelegramBot+leaveChat) ⇒ <code>Promise</code>
-=======
     * [.sendGame(chatId, gameShortName, [options])](#TelegramBot+sendGame) ⇒ <code>Promise</code>
     * [.setGameScore(userId, score, [options])](#TelegramBot+setGameScore) ⇒ <code>Promise</code>
->>>>>>> 3a4e3cd7
 
 <a name="new_TelegramBot_new"></a>
 
@@ -527,7 +524,6 @@
 | messageId | <code>Number</code> &#124; <code>String</code> | The message id to be replied. |
 | callback | <code>function</code> | Callback will be called with the reply message. |
 
-<<<<<<< HEAD
 <a name="TelegramBot+getChat"></a>
 
 ### telegramBot.getChat(chatId) ⇒ <code>Promise</code>
@@ -590,11 +586,11 @@
 | Param | Type | Description |
 | --- | --- | --- |
 | chatId | <code>Number</code> &#124; <code>String</code> | Unique identifier for the target group or username of the target supergroup (in the format @supergroupusername) |
-=======
+
 <a name="TelegramBot+sendGame"></a>
 
 ### telegramBot.sendGame(chatId, gameShortName, [options]) ⇒ <code>Promise</code>
-Send game.
+Use this method to send a game.
 
 **Kind**: instance method of <code>[TelegramBot](#TelegramBot)</code>  
 **See**: https://core.telegram.org/bots/api#sendgame  
@@ -608,16 +604,15 @@
 <a name="TelegramBot+setGameScore"></a>
 
 ### telegramBot.setGameScore(userId, score, [options]) ⇒ <code>Promise</code>
-Send new game score.
-
-**Kind**: instance method of <code>[TelegramBot](#TelegramBot)</code>  
-**See**: https://core.telegram.org/bots/api#sendgame  
+Use this method to set the score of the specified user in a game.
+
+**Kind**: instance method of <code>[TelegramBot](#TelegramBot)</code>  
+**See**: https://core.telegram.org/bots/api#setgamescore  
 
 | Param | Type | Description |
 | --- | --- | --- |
 | userId | <code>String</code> | Unique identifier of the target user |
 | score | <code>Number</code> | New score value. |
 | [options] | <code>Object</code> | Additional Telegram query options |
->>>>>>> 3a4e3cd7
 
 * * *