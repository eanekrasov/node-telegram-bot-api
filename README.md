--- conflicted
+++ resolved
@@ -32,17 +32,10 @@
 There are some other examples on [examples](https://github.com/yagop/node-telegram-bot-api/tree/master/examples).
 
 ### Events
-<<<<<<< HEAD
 Every time TelegramBot receives a message, it emits a `message`. Depending on which  [message](https://core.telegram.org/bots/api#message) was received, emits an event from this ones: `text`, `audio`, `document`, `photo`, `sticker`, `video`, `voice`, `contact`, `location`, `new_chat_participant`, `left_chat_participant`, `new_chat_title`, `new_chat_photo`, `delete_chat_photo`, `group_chat_created`. Its much better to listen a specific event rather than a `message` in order to stay safe from the content.
 TelegramBot emits `callback_query` when receives a [Callback Query](https://core.telegram.org/bots/api#callbackquery).
 TelegramBot emits `inline_query` when receives an [Inline Query](https://core.telegram.org/bots/api#inlinequery) and `chosen_inline_result` when receives a [ChosenInlineResult](https://core.telegram.org/bots/api#choseninlineresult). Bot must be enabled on [inline mode](https://core.telegram.org/bots/api#inline-mode)
-=======
-Every time TelegramBot receives a message, it emits a `message`. Depending on which [message](https://core.telegram.org/bots/api#message) was received, emits an event from this ones: `text`, `audio`, `document`, `photo`, `sticker`, `video`, `voice`, `contact`, `location`, `new_chat_participant`, `left_chat_participant`, `new_chat_title`, `new_chat_photo`, `delete_chat_photo`, `group_chat_created`. It's much better to listen a specific event rather than a `message` in order to stay safe from the content.
-TelegramBot also emits `edited_message` when a message is edited, and also `edited_message_text` or `edited_message_caption` depending on which type 
-of message was edited. 
-If [inline mode](https://core.telegram.org/bots/api#inline-mode) is enabled, it will emit `inline_query` when it receives an [Inline Query](https://core.telegram.org/bots/api#inlinequery) and `chosen_inline_result` when it receives a 
-[ChosenInlineResult](https://core.telegram.org/bots/api#choseninlineresult).
->>>>>>> b308c956
+TelegramBot emits `edited_message` when a message is edited, and also `edited_message_text` or `edited_message_caption` depending on which type of message was edited.
 * * *
 
 ### WebHooks
