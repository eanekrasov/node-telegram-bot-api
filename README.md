[![Build Status](https://travis-ci.org/yagop/node-telegram-bot-api.svg?branch=master)](https://travis-ci.org/yagop/node-telegram-bot-api) [![Build status](https://ci.appveyor.com/api/projects/status/ujko6bsum3g5msjh/branch/master?svg=true)](https://ci.appveyor.com/project/yagop/node-telegram-bot-api/branch/master) [![Coverage Status](https://coveralls.io/repos/yagop/node-telegram-bot-api/badge.svg?branch=master)](https://coveralls.io/r/yagop/node-telegram-bot-api?branch=master) [![bitHound Score](https://www.bithound.io/github/yagop/node-telegram-bot-api/badges/score.svg)](https://www.bithound.io/github/yagop/node-telegram-bot-api) [![https://telegram.me/node_telegram_bot_api](https://img.shields.io/badge/💬 Telegram-node__telegram__bot__api-blue.svg)](https://telegram.me/node_telegram_bot_api) [![https://telegram.me/Yago_Perez](https://img.shields.io/badge/💬 Telegram-Yago__Perez-blue.svg)](https://telegram.me/Yago_Perez)

Node.js module to interact with official [Telegram Bot API](https://core.telegram.org/bots/api). A bot token is needed, to obtain one, talk to [@botfather](https://telegram.me/BotFather) and create a new bot.

```sh
npm install node-telegram-bot-api
```

```js
var TelegramBot = require('node-telegram-bot-api');

var token = 'YOUR_TELEGRAM_BOT_TOKEN';
// Setup polling way
var bot = new TelegramBot(token, {polling: true});

// Matches /echo [whatever]
bot.onText(/\/echo (.+)/, function (msg, match) {
  var fromId = msg.from.id;
  var resp = match[1];
  bot.sendMessage(fromId, resp);
});

// Any kind of message
bot.on('message', function (msg) {
  var chatId = msg.chat.id;
  // photo can be: a file path, a stream or a Telegram file_id
  var photo = 'cats.png';
  bot.sendPhoto(chatId, photo, {caption: 'Lovely kittens'});
});
```

There are some other examples on [examples](https://github.com/yagop/node-telegram-bot-api/tree/master/examples).

### Events
Every time TelegramBot receives a message, it emits a `message`. Depending on which  [message](https://core.telegram.org/bots/api#message) was received, emits an event from this ones: `text`, `audio`, `document`, `photo`, `sticker`, `video`, `voice`, `contact`, `location`, `new_chat_participant`, `left_chat_participant`, `new_chat_title`, `new_chat_photo`, `delete_chat_photo`, `group_chat_created`. Its much better to listen a specific event rather than a `message` in order to stay safe from the content.
TelegramBot emits `callback_query` when receives a [Callback Query](https://core.telegram.org/bots/api#callbackquery).
TelegramBot emits `inline_query` when receives an [Inline Query](https://core.telegram.org/bots/api#inlinequery) and `chosen_inline_result` when receives a [ChosenInlineResult](https://core.telegram.org/bots/api#choseninlineresult). Bot must be enabled on [inline mode](https://core.telegram.org/bots/api#inline-mode)
TelegramBot emits `edited_message` when a message is edited, and also `edited_message_text` or `edited_message_caption` depending on which type of message was edited.
* * *

### WebHooks

Telegram only supports HTTPS connections to WebHooks, in order to set a WebHook a private key file and public certificate must be used. Since August 29, 2015 Telegram supports self signed ones, to generate them:
```bash
# Our private cert will be key.pem, keep in private this file.
openssl genrsa -out key.pem 2048
# Our public certificate will be crt.pem
openssl req -new -sha256 -key key.pem -out crt.pem
```
Once they are generated, the `crt.pem` can be provided to `telegramBot.setWebHook(url, crt)` as `crt`.

## API Reference
<a name="TelegramBot"></a>

## TelegramBot
TelegramBot

**Kind**: global class  
**See**: https://core.telegram.org/bots/api  

* [TelegramBot](#TelegramBot)
    * [new TelegramBot(token, [options])](#new_TelegramBot_new)
    * [.stopPolling()](#TelegramBot+stopPolling) ⇒ <code>Promise</code>
    * [.getMe()](#TelegramBot+getMe) ⇒ <code>Promise</code>
    * [.setWebHook(url, [cert])](#TelegramBot+setWebHook)
    * [.getUpdates([timeout], [limit], [offset])](#TelegramBot+getUpdates) ⇒ <code>Promise</code>
    * [.sendMessage(chatId, text, [options])](#TelegramBot+sendMessage) ⇒ <code>Promise</code>
    * [.answerInlineQuery(inlineQueryId, results, [options])](#TelegramBot+answerInlineQuery) ⇒ <code>Promise</code>
    * [.forwardMessage(chatId, fromChatId, messageId)](#TelegramBot+forwardMessage) ⇒ <code>Promise</code>
    * [.sendPhoto(chatId, photo, [options])](#TelegramBot+sendPhoto) ⇒ <code>Promise</code>
    * [.sendAudio(chatId, audio, [options])](#TelegramBot+sendAudio) ⇒ <code>Promise</code>
    * [.sendDocument(chatId, doc, [options], [fileOpts])](#TelegramBot+sendDocument) ⇒ <code>Promise</code>
    * [.sendSticker(chatId, sticker, [options])](#TelegramBot+sendSticker) ⇒ <code>Promise</code>
    * [.sendVideo(chatId, video, [options])](#TelegramBot+sendVideo) ⇒ <code>Promise</code>
    * [.sendVoice(chatId, voice, [options])](#TelegramBot+sendVoice) ⇒ <code>Promise</code>
    * [.sendChatAction(chatId, action)](#TelegramBot+sendChatAction) ⇒ <code>Promise</code>
    * [.kickChatMember(chatId, userId)](#TelegramBot+kickChatMember) ⇒ <code>Promise</code>
    * [.unbanChatMember(chatId, userId)](#TelegramBot+unbanChatMember) ⇒ <code>Promise</code>
    * [.answerCallbackQuery(callbackQueryId, text, showAlert, [options])](#TelegramBot+answerCallbackQuery) ⇒ <code>Promise</code>
    * [.editMessageText(text, [options])](#TelegramBot+editMessageText) ⇒ <code>Promise</code>
    * [.editMessageCaption(caption, [options])](#TelegramBot+editMessageCaption) ⇒ <code>Promise</code>
    * [.editMessageReplyMarkup(replyMarkup, [options])](#TelegramBot+editMessageReplyMarkup) ⇒ <code>Promise</code>
    * [.getUserProfilePhotos(userId, [offset], [limit])](#TelegramBot+getUserProfilePhotos) ⇒ <code>Promise</code>
    * [.sendLocation(chatId, latitude, longitude, [options])](#TelegramBot+sendLocation) ⇒ <code>Promise</code>
<<<<<<< HEAD
    * [.sendVenue(chatId, latitude, longitude, title, address, [options])](#TelegramBot+sendVenue) ⇒ <code>Promise</code>
=======
    * [.sendVenue(chatId, latitude, longitude, name, address, [options])](#TelegramBot+sendVenue) ⇒ <code>Promise</code>
    * [.sendContact(chatId, phone_number, first_name, [options])](#TelegramBot+sendContact) ⇒ <code>Promise</code>
>>>>>>> 527b469d
    * [.getFile(fileId)](#TelegramBot+getFile) ⇒ <code>Promise</code>
    * [.getFileLink(fileId)](#TelegramBot+getFileLink) ⇒ <code>Promise</code>
    * [.downloadFile(fileId, downloadDir)](#TelegramBot+downloadFile) ⇒ <code>Promise</code>
    * [.onText(regexp, callback)](#TelegramBot+onText)
    * [.onReplyToMessage(chatId, messageId, callback)](#TelegramBot+onReplyToMessage)
    * [.getChat(chatId)](#TelegramBot+getChat) ⇒ <code>Promise</code>
    * [.getChatAdministrators(chatId)](#TelegramBot+getChatAdministrators) ⇒ <code>Promise</code>
    * [.getChatMembersCount(chatId)](#TelegramBot+getChatMembersCount) ⇒ <code>Promise</code>
    * [.getChatMember(chatId, userId)](#TelegramBot+getChatMember) ⇒ <code>Promise</code>
    * [.leaveChat(chatId)](#TelegramBot+leaveChat) ⇒ <code>Promise</code>
    * [.sendGame(chatId, gameShortName, [options])](#TelegramBot+sendGame) ⇒ <code>Promise</code>
    * [.setGameScore(userId, score, [options])](#TelegramBot+setGameScore) ⇒ <code>Promise</code>
    * [.getGameHighScores(userId, [options])](#TelegramBot+getGameHighScores) ⇒ <code>Promise</code>

<a name="new_TelegramBot_new"></a>

### new TelegramBot(token, [options])
Both request method to obtain messages are implemented. To use standard polling, set `polling: true`
on `options`. Notice that [webHook](https://core.telegram.org/bots/api#setwebhook) will need a SSL certificate.
Emits `message` when a message arrives.


| Param | Type | Default | Description |
| --- | --- | --- | --- |
| token | <code>String</code> |  | Bot Token |
| [options] | <code>Object</code> |  |  |
| [options.polling] | <code>Boolean</code> &#124; <code>Object</code> | <code>false</code> | Set true to enable polling or set options |
| [options.polling.timeout] | <code>String</code> &#124; <code>Number</code> | <code>10</code> | Polling time in seconds |
| [options.polling.interval] | <code>String</code> &#124; <code>Number</code> | <code>2000</code> | Interval between requests in miliseconds |
| [options.webHook] | <code>Boolean</code> &#124; <code>Object</code> | <code>false</code> | Set true to enable WebHook or set options |
| [options.webHook.key] | <code>String</code> |  | PEM private key to webHook server. |
| [options.webHook.cert] | <code>String</code> |  | PEM certificate (public) to webHook server. |
| [options.onlyFirstMatch] | <code>Boolean</code> | <code>false</code> | false: try matching all regexps; true: stop after first match |

<a name="TelegramBot+stopPolling"></a>

### telegramBot.stopPolling() ⇒ <code>Promise</code>
Stops polling after the last polling request resolves

**Kind**: instance method of <code>[TelegramBot](#TelegramBot)</code>  
**Returns**: <code>Promise</code> - promise Promise, of last polling request  
<a name="TelegramBot+getMe"></a>

### telegramBot.getMe() ⇒ <code>Promise</code>
Returns basic information about the bot in form of a `User` object.

**Kind**: instance method of <code>[TelegramBot](#TelegramBot)</code>  
**See**: https://core.telegram.org/bots/api#getme  
<a name="TelegramBot+setWebHook"></a>

### telegramBot.setWebHook(url, [cert])
Specify an url to receive incoming updates via an outgoing webHook.

**Kind**: instance method of <code>[TelegramBot](#TelegramBot)</code>  
**See**: https://core.telegram.org/bots/api#setwebhook  

| Param | Type | Description |
| --- | --- | --- |
| url | <code>String</code> | URL where Telegram will make HTTP Post. Leave empty to delete webHook. |
| [cert] | <code>String</code> &#124; <code>stream.Stream</code> | PEM certificate key (public). |

<a name="TelegramBot+getUpdates"></a>

### telegramBot.getUpdates([timeout], [limit], [offset]) ⇒ <code>Promise</code>
Use this method to receive incoming updates using long polling

**Kind**: instance method of <code>[TelegramBot](#TelegramBot)</code>  
**Returns**: <code>Promise</code> - Updates  
**See**: https://core.telegram.org/bots/api#getupdates  

| Param | Type | Description |
| --- | --- | --- |
| [timeout] | <code>Number</code> &#124; <code>String</code> | Timeout in seconds for long polling. |
| [limit] | <code>Number</code> &#124; <code>String</code> | Limits the number of updates to be retrieved. |
| [offset] | <code>Number</code> &#124; <code>String</code> | Identifier of the first update to be returned. |

<a name="TelegramBot+sendMessage"></a>

### telegramBot.sendMessage(chatId, text, [options]) ⇒ <code>Promise</code>
Send text message.

**Kind**: instance method of <code>[TelegramBot](#TelegramBot)</code>  
**See**: https://core.telegram.org/bots/api#sendmessage  

| Param | Type | Description |
| --- | --- | --- |
| chatId | <code>Number</code> &#124; <code>String</code> | Unique identifier for the message recipient |
| text | <code>String</code> | Text of the message to be sent |
| [options] | <code>Object</code> | Additional Telegram query options |

<a name="TelegramBot+answerInlineQuery"></a>

### telegramBot.answerInlineQuery(inlineQueryId, results, [options]) ⇒ <code>Promise</code>
Send answers to an inline query.

**Kind**: instance method of <code>[TelegramBot](#TelegramBot)</code>  
**See**: https://core.telegram.org/bots/api#answerinlinequery  

| Param | Type | Description |
| --- | --- | --- |
| inlineQueryId | <code>String</code> | Unique identifier of the query |
| results | <code>Array.&lt;InlineQueryResult&gt;</code> | An array of results for the inline query |
| [options] | <code>Object</code> | Additional Telegram query options |

<a name="TelegramBot+forwardMessage"></a>

### telegramBot.forwardMessage(chatId, fromChatId, messageId) ⇒ <code>Promise</code>
Forward messages of any kind.

**Kind**: instance method of <code>[TelegramBot](#TelegramBot)</code>  

| Param | Type | Description |
| --- | --- | --- |
| chatId | <code>Number</code> &#124; <code>String</code> | Unique identifier for the message recipient |
| fromChatId | <code>Number</code> &#124; <code>String</code> | Unique identifier for the chat where the original message was sent |
| messageId | <code>Number</code> &#124; <code>String</code> | Unique message identifier |

<a name="TelegramBot+sendPhoto"></a>

### telegramBot.sendPhoto(chatId, photo, [options]) ⇒ <code>Promise</code>
Send photo

**Kind**: instance method of <code>[TelegramBot](#TelegramBot)</code>  
**See**: https://core.telegram.org/bots/api#sendphoto  

| Param | Type | Description |
| --- | --- | --- |
| chatId | <code>Number</code> &#124; <code>String</code> | Unique identifier for the message recipient |
| photo | <code>String</code> &#124; <code>stream.Stream</code> &#124; <code>Buffer</code> | A file path or a Stream. Can also be a `file_id` previously uploaded |
| [options] | <code>Object</code> | Additional Telegram query options |

<a name="TelegramBot+sendAudio"></a>

### telegramBot.sendAudio(chatId, audio, [options]) ⇒ <code>Promise</code>
Send audio

**Kind**: instance method of <code>[TelegramBot](#TelegramBot)</code>  
**See**: https://core.telegram.org/bots/api#sendaudio  

| Param | Type | Description |
| --- | --- | --- |
| chatId | <code>Number</code> &#124; <code>String</code> | Unique identifier for the message recipient |
| audio | <code>String</code> &#124; <code>stream.Stream</code> &#124; <code>Buffer</code> | A file path, Stream or Buffer. Can also be a `file_id` previously uploaded. |
| [options] | <code>Object</code> | Additional Telegram query options |

<a name="TelegramBot+sendDocument"></a>

### telegramBot.sendDocument(chatId, doc, [options], [fileOpts]) ⇒ <code>Promise</code>
Send Document

**Kind**: instance method of <code>[TelegramBot](#TelegramBot)</code>  
**See**: https://core.telegram.org/bots/api#sendDocument  

| Param | Type | Description |
| --- | --- | --- |
| chatId | <code>Number</code> &#124; <code>String</code> | Unique identifier for the message recipient |
| doc | <code>String</code> &#124; <code>stream.Stream</code> &#124; <code>Buffer</code> | A file path, Stream or Buffer. Can also be a `file_id` previously uploaded. |
| [options] | <code>Object</code> | Additional Telegram query options |
| [fileOpts] | <code>Object</code> | Optional file related meta-data |

<a name="TelegramBot+sendSticker"></a>

### telegramBot.sendSticker(chatId, sticker, [options]) ⇒ <code>Promise</code>
Send .webp stickers.

**Kind**: instance method of <code>[TelegramBot](#TelegramBot)</code>  
**See**: https://core.telegram.org/bots/api#sendsticker  

| Param | Type | Description |
| --- | --- | --- |
| chatId | <code>Number</code> &#124; <code>String</code> | Unique identifier for the message recipient |
| sticker | <code>String</code> &#124; <code>stream.Stream</code> &#124; <code>Buffer</code> | A file path, Stream or Buffer. Can also be a `file_id` previously uploaded. Stickers are WebP format files. |
| [options] | <code>Object</code> | Additional Telegram query options |

<a name="TelegramBot+sendVideo"></a>

### telegramBot.sendVideo(chatId, video, [options]) ⇒ <code>Promise</code>
Use this method to send video files, Telegram clients support mp4 videos (other formats may be sent as Document).

**Kind**: instance method of <code>[TelegramBot](#TelegramBot)</code>  
**See**: https://core.telegram.org/bots/api#sendvideo  

| Param | Type | Description |
| --- | --- | --- |
| chatId | <code>Number</code> &#124; <code>String</code> | Unique identifier for the message recipient |
| video | <code>String</code> &#124; <code>stream.Stream</code> &#124; <code>Buffer</code> | A file path or Stream. Can also be a `file_id` previously uploaded. |
| [options] | <code>Object</code> | Additional Telegram query options |

<a name="TelegramBot+sendVoice"></a>

### telegramBot.sendVoice(chatId, voice, [options]) ⇒ <code>Promise</code>
Send voice

**Kind**: instance method of <code>[TelegramBot](#TelegramBot)</code>  
**See**: https://core.telegram.org/bots/api#sendvoice  

| Param | Type | Description |
| --- | --- | --- |
| chatId | <code>Number</code> &#124; <code>String</code> | Unique identifier for the message recipient |
| voice | <code>String</code> &#124; <code>stream.Stream</code> &#124; <code>Buffer</code> | A file path, Stream or Buffer. Can also be a `file_id` previously uploaded. |
| [options] | <code>Object</code> | Additional Telegram query options |

<a name="TelegramBot+sendChatAction"></a>

### telegramBot.sendChatAction(chatId, action) ⇒ <code>Promise</code>
Send chat action.
`typing` for text messages,
`upload_photo` for photos, `record_video` or `upload_video` for videos,
`record_audio` or `upload_audio` for audio files, `upload_document` for general files,
`find_location` for location data.

**Kind**: instance method of <code>[TelegramBot](#TelegramBot)</code>  
**See**: https://core.telegram.org/bots/api#sendchataction  

| Param | Type | Description |
| --- | --- | --- |
| chatId | <code>Number</code> &#124; <code>String</code> | Unique identifier for the message recipient |
| action | <code>String</code> | Type of action to broadcast. |

<a name="TelegramBot+kickChatMember"></a>

### telegramBot.kickChatMember(chatId, userId) ⇒ <code>Promise</code>
Use this method to kick a user from a group or a supergroup.
In the case of supergroups, the user will not be able to return
to the group on their own using invite links, etc., unless unbanned
first. The bot must be an administrator in the group for this to work.
Returns True on success.

**Kind**: instance method of <code>[TelegramBot](#TelegramBot)</code>  
**See**: https://core.telegram.org/bots/api#kickchatmember  

| Param | Type | Description |
| --- | --- | --- |
| chatId | <code>Number</code> &#124; <code>String</code> | Unique identifier for the target group or username of the target supergroup |
| userId | <code>String</code> | Unique identifier of the target user |

<a name="TelegramBot+unbanChatMember"></a>

### telegramBot.unbanChatMember(chatId, userId) ⇒ <code>Promise</code>
Use this method to unban a previously kicked user in a supergroup.
The user will not return to the group automatically, but will be
able to join via link, etc. The bot must be an administrator in
the group for this to work. Returns True on success.

**Kind**: instance method of <code>[TelegramBot](#TelegramBot)</code>  
**See**: https://core.telegram.org/bots/api#unbanchatmember  

| Param | Type | Description |
| --- | --- | --- |
| chatId | <code>Number</code> &#124; <code>String</code> | Unique identifier for the target group or username of the target supergroup |
| userId | <code>String</code> | Unique identifier of the target user |

<a name="TelegramBot+answerCallbackQuery"></a>

### telegramBot.answerCallbackQuery(callbackQueryId, text, showAlert, [options]) ⇒ <code>Promise</code>
Use this method to send answers to callback queries sent from
inline keyboards. The answer will be displayed to the user as
a notification at the top of the chat screen or as an alert.
On success, True is returned.

**Kind**: instance method of <code>[TelegramBot](#TelegramBot)</code>  
**See**: https://core.telegram.org/bots/api#answercallbackquery  

| Param | Type | Description |
| --- | --- | --- |
| callbackQueryId | <code>Number</code> &#124; <code>String</code> | Unique identifier for the query to be answered |
| text | <code>String</code> | Text of the notification. If not specified, nothing will be shown to the user |
| showAlert | <code>Boolean</code> | Whether to show an alert or a notification at the top of the screen |
| [options] | <code>Object</code> | Additional Telegram query options |

<a name="TelegramBot+editMessageText"></a>

### telegramBot.editMessageText(text, [options]) ⇒ <code>Promise</code>
Use this method to edit text messages sent by the bot or via
the bot (for inline bots). On success, the edited Message is
returned.

Note that you must provide one of chat_id, message_id, or
inline_message_id in your request.

**Kind**: instance method of <code>[TelegramBot](#TelegramBot)</code>  
**See**: https://core.telegram.org/bots/api#editmessagetext  

| Param | Type | Description |
| --- | --- | --- |
| text | <code>String</code> | New text of the message |
| [options] | <code>Object</code> | Additional Telegram query options (provide either one of chat_id, message_id, or inline_message_id here) |

<a name="TelegramBot+editMessageCaption"></a>

### telegramBot.editMessageCaption(caption, [options]) ⇒ <code>Promise</code>
Use this method to edit captions of messages sent by the
bot or via the bot (for inline bots). On success, the
edited Message is returned.

Note that you must provide one of chat_id, message_id, or
inline_message_id in your request.

**Kind**: instance method of <code>[TelegramBot](#TelegramBot)</code>  
**See**: https://core.telegram.org/bots/api#editmessagecaption  

| Param | Type | Description |
| --- | --- | --- |
| caption | <code>String</code> | New caption of the message |
| [options] | <code>Object</code> | Additional Telegram query options (provide either one of chat_id, message_id, or inline_message_id here) |

<a name="TelegramBot+editMessageReplyMarkup"></a>

### telegramBot.editMessageReplyMarkup(replyMarkup, [options]) ⇒ <code>Promise</code>
Use this method to edit only the reply markup of messages
sent by the bot or via the bot (for inline bots).
On success, the edited Message is returned.

Note that you must provide one of chat_id, message_id, or
inline_message_id in your request.

**Kind**: instance method of <code>[TelegramBot](#TelegramBot)</code>  
**See**: https://core.telegram.org/bots/api#editmessagetext  

| Param | Type | Description |
| --- | --- | --- |
| replyMarkup | <code>Object</code> | A JSON-serialized object for an inline keyboard. |
| [options] | <code>Object</code> | Additional Telegram query options (provide either one of chat_id, message_id, or inline_message_id here) |

<a name="TelegramBot+getUserProfilePhotos"></a>

### telegramBot.getUserProfilePhotos(userId, [offset], [limit]) ⇒ <code>Promise</code>
Use this method to get a list of profile pictures for a user.
Returns a [UserProfilePhotos](https://core.telegram.org/bots/api#userprofilephotos) object.

**Kind**: instance method of <code>[TelegramBot](#TelegramBot)</code>  
**See**: https://core.telegram.org/bots/api#getuserprofilephotos  

| Param | Type | Description |
| --- | --- | --- |
| userId | <code>Number</code> &#124; <code>String</code> | Unique identifier of the target user |
| [offset] | <code>Number</code> | Sequential number of the first photo to be returned. By default, all photos are returned. |
| [limit] | <code>Number</code> | Limits the number of photos to be retrieved. Values between 1—100 are accepted. Defaults to 100. |

<a name="TelegramBot+sendLocation"></a>

### telegramBot.sendLocation(chatId, latitude, longitude, [options]) ⇒ <code>Promise</code>
Send location.
Use this method to send point on the map.

**Kind**: instance method of <code>[TelegramBot](#TelegramBot)</code>  
**See**: https://core.telegram.org/bots/api#sendlocation  

| Param | Type | Description |
| --- | --- | --- |
| chatId | <code>Number</code> &#124; <code>String</code> | Unique identifier for the message recipient |
| latitude | <code>Float</code> | Latitude of location |
| longitude | <code>Float</code> | Longitude of location |
| [options] | <code>Object</code> | Additional Telegram query options |

<a name="TelegramBot+sendVenue"></a>

<<<<<<< HEAD
### telegramBot.sendVenue(chatId, latitude, longitude, title, address, [options]) ⇒ <code>Promise</code>
=======
### telegramBot.sendVenue(chatId, latitude, longitude, name, address, [options]) ⇒ <code>Promise</code>
>>>>>>> 527b469d
Send venue.
Use this method to send information about a venue.

**Kind**: instance method of <code>[TelegramBot](#TelegramBot)</code>  
**See**: https://core.telegram.org/bots/api#sendvenue  

| Param | Type | Description |
| --- | --- | --- |
| chatId | <code>Number</code> &#124; <code>String</code> | Unique identifier for the message recipient |
| latitude | <code>Float</code> | Latitude of location |
| longitude | <code>Float</code> | Longitude of location |
<<<<<<< HEAD
| title | <code>String</code> | Name of the venue |
| address | <code>String</code> | Address of the venue |
=======
| name | <code>String</code> | Name of location |
| address | <code>String</code> | Address of location |
| [options] | <code>Object</code> | Additional Telegram query options |

<a name="TelegramBot+sendContact"></a>

### telegramBot.sendContact(chatId, phone_number, first_name, [options]) ⇒ <code>Promise</code>
Send contact.
Use this method to send phone contacts.

**Kind**: instance method of <code>[TelegramBot](#TelegramBot)</code>  
**See**: https://core.telegram.org/bots/api#sendcontact  

| Param | Type | Description |
| --- | --- | --- |
| chatId | <code>Number</code> &#124; <code>String</code> | Unique identifier for the message recipient |
| phone_number | <code>String</code> | Contact's phone number |
| first_name | <code>String</code> | Contact's first name |
>>>>>>> 527b469d
| [options] | <code>Object</code> | Additional Telegram query options |

<a name="TelegramBot+getFile"></a>

### telegramBot.getFile(fileId) ⇒ <code>Promise</code>
Get file.
Use this method to get basic info about a file and prepare it for downloading.
Attention: link will be valid for 1 hour.

**Kind**: instance method of <code>[TelegramBot](#TelegramBot)</code>  
**See**: https://core.telegram.org/bots/api#getfile  

| Param | Type | Description |
| --- | --- | --- |
| fileId | <code>String</code> | File identifier to get info about |

<a name="TelegramBot+getFileLink"></a>

### telegramBot.getFileLink(fileId) ⇒ <code>Promise</code>
Get link for file.
Use this method to get link for file for subsequent use.
Attention: link will be valid for 1 hour.

This method is a sugar extension of the (getFile)[#getfilefileid] method,
which returns just path to file on remote server (you will have to manually build full uri after that).

**Kind**: instance method of <code>[TelegramBot](#TelegramBot)</code>  
**Returns**: <code>Promise</code> - promise Promise which will have *fileURI* in resolve callback  
**See**: https://core.telegram.org/bots/api#getfile  

| Param | Type | Description |
| --- | --- | --- |
| fileId | <code>String</code> | File identifier to get info about |

<a name="TelegramBot+downloadFile"></a>

### telegramBot.downloadFile(fileId, downloadDir) ⇒ <code>Promise</code>
Downloads file in the specified folder.
This is just a sugar for (getFile)[#getfilefiled] method

**Kind**: instance method of <code>[TelegramBot](#TelegramBot)</code>  
**Returns**: <code>Promise</code> - promise Promise, which will have *filePath* of downloaded file in resolve callback  

| Param | Type | Description |
| --- | --- | --- |
| fileId | <code>String</code> | File identifier to get info about |
| downloadDir | <code>String</code> | Absolute path to the folder in which file will be saved |

<a name="TelegramBot+onText"></a>

### telegramBot.onText(regexp, callback)
Register a RegExp to test against an incomming text message.

**Kind**: instance method of <code>[TelegramBot](#TelegramBot)</code>  

| Param | Type | Description |
| --- | --- | --- |
| regexp | <code>RegExp</code> | RegExp to be executed with `exec`. |
| callback | <code>function</code> | Callback will be called with 2 parameters, the `msg` and the result of executing `regexp.exec` on message text. |

<a name="TelegramBot+onReplyToMessage"></a>

### telegramBot.onReplyToMessage(chatId, messageId, callback)
Register a reply to wait for a message response.

**Kind**: instance method of <code>[TelegramBot](#TelegramBot)</code>  

| Param | Type | Description |
| --- | --- | --- |
| chatId | <code>Number</code> &#124; <code>String</code> | The chat id where the message cames from. |
| messageId | <code>Number</code> &#124; <code>String</code> | The message id to be replied. |
| callback | <code>function</code> | Callback will be called with the reply message. |

<a name="TelegramBot+getChat"></a>

### telegramBot.getChat(chatId) ⇒ <code>Promise</code>
Use this method to get up to date information about the chat
(current name of the user for one-on-one conversations, current
username of a user, group or channel, etc.).

**Kind**: instance method of <code>[TelegramBot](#TelegramBot)</code>  
**See**: https://core.telegram.org/bots/api#getchat  

| Param | Type | Description |
| --- | --- | --- |
| chatId | <code>Number</code> &#124; <code>String</code> | Unique identifier for the target chat or username of the target supergroup or channel |

<a name="TelegramBot+getChatAdministrators"></a>

### telegramBot.getChatAdministrators(chatId) ⇒ <code>Promise</code>
Returns the administrators in a chat in form of an Array of `ChatMember` objects.

**Kind**: instance method of <code>[TelegramBot](#TelegramBot)</code>  
**See**: https://core.telegram.org/bots/api#getchatadministrators  

| Param | Type | Description |
| --- | --- | --- |
| chatId | <code>Number</code> &#124; <code>String</code> | Unique identifier for the target group or username of the target supergroup |

<a name="TelegramBot+getChatMembersCount"></a>

### telegramBot.getChatMembersCount(chatId) ⇒ <code>Promise</code>
Use this method to get the number of members in a chat.

**Kind**: instance method of <code>[TelegramBot](#TelegramBot)</code>  
**See**: https://core.telegram.org/bots/api#getchatmemberscount  

| Param | Type | Description |
| --- | --- | --- |
| chatId | <code>Number</code> &#124; <code>String</code> | Unique identifier for the target group or username of the target supergroup |

<a name="TelegramBot+getChatMember"></a>

### telegramBot.getChatMember(chatId, userId) ⇒ <code>Promise</code>
Use this method to get information about a member of a chat.

**Kind**: instance method of <code>[TelegramBot](#TelegramBot)</code>  
**See**: https://core.telegram.org/bots/api#getchatmember  

| Param | Type | Description |
| --- | --- | --- |
| chatId | <code>Number</code> &#124; <code>String</code> | Unique identifier for the target group or username of the target supergroup |
| userId | <code>String</code> | Unique identifier of the target user |

<a name="TelegramBot+leaveChat"></a>

### telegramBot.leaveChat(chatId) ⇒ <code>Promise</code>
Leave a group, supergroup or channel.

**Kind**: instance method of <code>[TelegramBot](#TelegramBot)</code>  
**See**: https://core.telegram.org/bots/api#leavechat  

| Param | Type | Description |
| --- | --- | --- |
| chatId | <code>Number</code> &#124; <code>String</code> | Unique identifier for the target group or username of the target supergroup (in the format @supergroupusername) |

<a name="TelegramBot+sendGame"></a>

### telegramBot.sendGame(chatId, gameShortName, [options]) ⇒ <code>Promise</code>
Use this method to send a game.

**Kind**: instance method of <code>[TelegramBot](#TelegramBot)</code>  
**See**: https://core.telegram.org/bots/api#sendgame  

| Param | Type | Description |
| --- | --- | --- |
| chatId | <code>Number</code> &#124; <code>String</code> | Unique identifier for the message recipient |
| gameShortName | <code>String</code> | name of the game to be sent. |
| [options] | <code>Object</code> | Additional Telegram query options |

<a name="TelegramBot+setGameScore"></a>

### telegramBot.setGameScore(userId, score, [options]) ⇒ <code>Promise</code>
Use this method to set the score of the specified user in a game.

**Kind**: instance method of <code>[TelegramBot](#TelegramBot)</code>  
**See**: https://core.telegram.org/bots/api#setgamescore  

| Param | Type | Description |
| --- | --- | --- |
| userId | <code>String</code> | Unique identifier of the target user |
| score | <code>Number</code> | New score value. |
| [options] | <code>Object</code> | Additional Telegram query options |

<a name="TelegramBot+getGameHighScores"></a>

### telegramBot.getGameHighScores(userId, [options]) ⇒ <code>Promise</code>
Use this method to get data for high score table.

**Kind**: instance method of <code>[TelegramBot](#TelegramBot)</code>  
**See**: https://core.telegram.org/bots/api#getgamehighscores  

| Param | Type | Description |
| --- | --- | --- |
| userId | <code>String</code> | Unique identifier of the target user |
| [options] | <code>Object</code> | Additional Telegram query options |

* * *<|MERGE_RESOLUTION|>--- conflicted
+++ resolved
@@ -82,12 +82,8 @@
     * [.editMessageReplyMarkup(replyMarkup, [options])](#TelegramBot+editMessageReplyMarkup) ⇒ <code>Promise</code>
     * [.getUserProfilePhotos(userId, [offset], [limit])](#TelegramBot+getUserProfilePhotos) ⇒ <code>Promise</code>
     * [.sendLocation(chatId, latitude, longitude, [options])](#TelegramBot+sendLocation) ⇒ <code>Promise</code>
-<<<<<<< HEAD
     * [.sendVenue(chatId, latitude, longitude, title, address, [options])](#TelegramBot+sendVenue) ⇒ <code>Promise</code>
-=======
-    * [.sendVenue(chatId, latitude, longitude, name, address, [options])](#TelegramBot+sendVenue) ⇒ <code>Promise</code>
     * [.sendContact(chatId, phone_number, first_name, [options])](#TelegramBot+sendContact) ⇒ <code>Promise</code>
->>>>>>> 527b469d
     * [.getFile(fileId)](#TelegramBot+getFile) ⇒ <code>Promise</code>
     * [.getFileLink(fileId)](#TelegramBot+getFileLink) ⇒ <code>Promise</code>
     * [.downloadFile(fileId, downloadDir)](#TelegramBot+downloadFile) ⇒ <code>Promise</code>
@@ -120,7 +116,7 @@
 | [options.webHook] | <code>Boolean</code> &#124; <code>Object</code> | <code>false</code> | Set true to enable WebHook or set options |
 | [options.webHook.key] | <code>String</code> |  | PEM private key to webHook server. |
 | [options.webHook.cert] | <code>String</code> |  | PEM certificate (public) to webHook server. |
-| [options.onlyFirstMatch] | <code>Boolean</code> | <code>false</code> | false: try matching all regexps; true: stop after first match |
+| [options.onlyFirstMatch] | <code>Boolean</code> | <code>false</code> | Set to true to stop after first match. Otherwise, all regexps are executed |
 
 <a name="TelegramBot+stopPolling"></a>
 
@@ -445,11 +441,7 @@
 
 <a name="TelegramBot+sendVenue"></a>
 
-<<<<<<< HEAD
 ### telegramBot.sendVenue(chatId, latitude, longitude, title, address, [options]) ⇒ <code>Promise</code>
-=======
-### telegramBot.sendVenue(chatId, latitude, longitude, name, address, [options]) ⇒ <code>Promise</code>
->>>>>>> 527b469d
 Send venue.
 Use this method to send information about a venue.
 
@@ -461,12 +453,8 @@
 | chatId | <code>Number</code> &#124; <code>String</code> | Unique identifier for the message recipient |
 | latitude | <code>Float</code> | Latitude of location |
 | longitude | <code>Float</code> | Longitude of location |
-<<<<<<< HEAD
 | title | <code>String</code> | Name of the venue |
 | address | <code>String</code> | Address of the venue |
-=======
-| name | <code>String</code> | Name of location |
-| address | <code>String</code> | Address of location |
 | [options] | <code>Object</code> | Additional Telegram query options |
 
 <a name="TelegramBot+sendContact"></a>
@@ -483,7 +471,6 @@
 | chatId | <code>Number</code> &#124; <code>String</code> | Unique identifier for the message recipient |
 | phone_number | <code>String</code> | Contact's phone number |
 | first_name | <code>String</code> | Contact's first name |
->>>>>>> 527b469d
 | [options] | <code>Object</code> | Additional Telegram query options |
 
 <a name="TelegramBot+getFile"></a>
