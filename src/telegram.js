--- conflicted
+++ resolved
@@ -654,13 +654,8 @@
    * @param  {Number|String} chatId  Unique identifier for the message recipient
    * @param  {Float} latitude Latitude of location
    * @param  {Float} longitude Longitude of location
-<<<<<<< HEAD
    * @param  {String} title Name of the venue
    * @param  {String} address Address of the venue
-=======
-   * @param {String} title Name of the venue
-   * @param {String} address Address of the venue
->>>>>>> 527b469d
    * @param  {Object} [options] Additional Telegram query options
    * @return {Promise}
    * @see https://core.telegram.org/bots/api#sendvenue
@@ -675,8 +670,6 @@
   }
 
   /**
-<<<<<<< HEAD
-=======
    * Send contact.
    * Use this method to send phone contacts.
    *
@@ -687,17 +680,15 @@
    * @return {Promise}
    * @see https://core.telegram.org/bots/api#sendcontact
    */
-  sendContact(chatId, phone_number, first_name, form = {}) {
+  sendContact(chatId, phoneNumber, firstName, form = {}) {
     form.chat_id = chatId;
-    form.phone_number = phone_number;
-    form.first_name = first_name;
+    form.phone_number = phoneNumber;
+    form.first_name = firstName;
     return this._request('sendContact', { form });
   }
 
-  
-
-  /**
->>>>>>> 527b469d
+
+  /**
    * Get file.
    * Use this method to get basic info about a file and prepare it for downloading.
    * Attention: link will be valid for 1 hour.
